# serverless-transcribe

A simple web UI for [Amazon Transcribe](https://aws.amazon.com/transcribe/). Supports MP3, MP4, WAV, and FLAC audio without any fixed costs.

## How it Works

Once the project has been launched in [CloudFormation](https://aws.amazon.com/cloudformation/), you will have access to a webpage that allows users to upload audio files. The page uploads the files directly to [S3](https://aws.amazon.com/s3/). The S3 bucket is configured to watch for audio files. When it sees new audio files, an [AWS Lambda](https://aws.amazon.com/lambda/) function is invoked, which starts a transcription job.

Another Lambda function is triggered via [CloudWatch Events](https://docs.aws.amazon.com/AmazonCloudWatch/latest/events/WhatIsCloudWatchEvents.html) when the transcription job completes (or fails). An email is sent to the user who uploaded file with details about the job failure, or a raw transcript that is extracted from the job results.

The webpage is protected by HTTP Basic authentication, with a single set of credentials that you set when launching the stack. This is handled by an authorizer on the [API Gateway](https://aws.amazon.com/api-gateway/), and could be extended to allow for more complicated authorization schemes.

Amazon Transcribe currently has file limits of 2 hours and 1 GB.

### AWS Costs

The cost of running and using this project are almost entirely based on usage. Media files uploaded to S3 are set to expire after one day, and the resulting files in the transcripts bucket expire after 30 days. The Lambda functions have no fixed costs, so you will only be charged when they are invoked. Amazon Transcribe is "[pay-as-you-go](https://aws.amazon.com/transcribe/pricing/) based on the seconds of audio transcribed per month".

Most resources created from the CloudFormation template include a `Project` resource tag, which you can use for cost allocation. Unfortunately Amazon Transcribe jobs cannot be tracked this way.

## How to Use

The project is organized using a CloudFormation [template](https://github.com/farski/serverless-transcribe/blob/master/serverless-transcribe.yml). Launching a stack from this template will create all the resources necessary for the system to work.

### Requirements

<<<<<<< HEAD
- The stack must be launched in an AWS region that supports [SES](https://aws.amazon.com/ses/). There aren't [many of these](https://docs.aws.amazon.com/ses/latest/DeveloperGuide/regions.html), unfortunately. The addresses that SES will send to and from are determined by your SES domain verification and sandboxing status.
- There must be a pre-existing S3 bucket where resources (like Lambda function code) needed to launch the stack can be found. This can be any bucket that CloudFormation will have read access to when launching the stack (based on the role used to execute the launch).
=======
- The stack must be launched in an AWS region that supports [SES](https://aws.amazon.com/ses/). There aren't many of these, unfortunately. The addresses that SES will send to and from are determined by your SES domain verification and sandboxing status.
- There must be a pre-existing S3 bucket where resources (like Lambda function code) needed to launch the stack can be found. This can be any bucket that CloudFormation will have read access to when launching the stack (based on the role used to execute the launch). The bucket must have object versioning enabled.
>>>>>>> 2b198425

### Using the Deploy Script

Included in this project is a [deploy script](https://github.com/farski/serverless-transcribe/blob/master/deploy.sh). Launching and updating the stack using this script is probably easier than using the AWS Console. In order to use the script, create a `.env` file in the repository directory (look at `.env.example` for reference), and run `./deploy.sh` (You may need to `chmod +x deploy.sh` prior to running the script.)

The deploy script will zip all the files in the `lambdas/` directory, and push the zip files to S3 so that CloudFormation will have access to the code when creating the Lambda functions. The S3 destination is determined by the value of the `STACK_RESOURCES_BUCKET` environment variable (which is also passed into the stack as a stack parameter).

**Please note** that the template expects Lambda function code zip files' object keys to be prefixed with the stack's name. For example, if your `STACK_RESOURCES_BUCKET=my_code_bucket`, and you name the stack `my_transcription_app`, CloudFormation will look for a file such as:

```
s3://my_code_bucket/my_transcription_app/lambdas/TranscriptionJobStartFunction.zip
```

The deploy script will put files in the correct place in S3. If you chose to launch the stack through the Console you will need to create the zip files yourself, and ensure they end up in the correct bucket with the correct prefix.

The `UPLOAD_ACCESS_KEY` ID and secret are used to sign the upload requests the webpage makes to S3. The access key you provide must have the ability to do that.

Once the deploy script has finished running, it will print the URL for the upload webpage. You should be able to visit that page, enter the HTTP basic auth credentials you set, and upload a file for transcription.<|MERGE_RESOLUTION|>--- conflicted
+++ resolved
@@ -24,13 +24,8 @@
 
 ### Requirements
 
-<<<<<<< HEAD
 - The stack must be launched in an AWS region that supports [SES](https://aws.amazon.com/ses/). There aren't [many of these](https://docs.aws.amazon.com/ses/latest/DeveloperGuide/regions.html), unfortunately. The addresses that SES will send to and from are determined by your SES domain verification and sandboxing status.
-- There must be a pre-existing S3 bucket where resources (like Lambda function code) needed to launch the stack can be found. This can be any bucket that CloudFormation will have read access to when launching the stack (based on the role used to execute the launch).
-=======
-- The stack must be launched in an AWS region that supports [SES](https://aws.amazon.com/ses/). There aren't many of these, unfortunately. The addresses that SES will send to and from are determined by your SES domain verification and sandboxing status.
 - There must be a pre-existing S3 bucket where resources (like Lambda function code) needed to launch the stack can be found. This can be any bucket that CloudFormation will have read access to when launching the stack (based on the role used to execute the launch). The bucket must have object versioning enabled.
->>>>>>> 2b198425
 
 ### Using the Deploy Script
 
